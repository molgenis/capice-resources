--- conflicted
+++ resolved
@@ -367,20 +367,13 @@
 
         print('Plotting global ROC, AUC, Score distributions and Score differences.')
         self._plot_roc(fpr_m1, tpr_m1, auc_m1, fpr_m2, tpr_m2, auc_m2)
-<<<<<<< HEAD
+        self._plot_auc(auc_m1, merged_model_1_data.shape[0], auc_m2, merged_model_2_data.shape[0],
+                       'Global')
         self._plot_auc(auc_m1, merged_model_1_data.shape[0], auc_m2, merged_model_2_data.shape[
             0], 'Global')
         self._plot_af_bins(merged_model_1_data, merged_model_2_data)
         self._plot_score_dist(merged_model_1_data, merged_model_2_data, 'Global')
         self._plot_score_diff(merged_model_1_data, merged_model_2_data, 'Global')
-=======
-        self._plot_auc(auc_m1, merged_model_1_data.shape[0], auc_m2, merged_model_2_data.shape[0],
-                       'Global')
-        self._plot_score_dist(merged_model_1_data, merged_model_1_data.shape[0],
-                              merged_model_2_data, merged_model_2_data.shape[0], 'Global')
-        self._plot_score_diff(merged_model_1_data, merged_model_1_data.shape[0],
-                              merged_model_2_data, merged_model_2_data.shape[0], 'Global')
->>>>>>> f2be48d5
         print('Plotting globally done.\n')
         if self.process_consequences:
             print('Plotting per consequence.')
