--- conflicted
+++ resolved
@@ -29,14 +29,7 @@
 
 Requirements:
 - Apptainer (although Singularity should work too, please change the script and adjust apptainer to singularity)
-<<<<<<< HEAD
-- Picard singularity image
-=======
-- Latest singularity image, available here: https://download.molgeniscloud.org/downloads/vip/images/
-
-Notes:
-In case you have specific binds in order for your image to work, adjust this script at the commented out bind flag.
->>>>>>> bb625a32
+- Picard singularity image, available here: https://download.molgeniscloud.org/downloads/vip/images/
 "
 
 main() {
